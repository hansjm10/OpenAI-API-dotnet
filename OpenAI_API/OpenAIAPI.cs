--- conflicted
+++ resolved
@@ -1,57 +1,15 @@
-<<<<<<< HEAD
-﻿using Newtonsoft.Json;
+﻿using OpenAI_API.Files;
+using Newtonsoft.Json;
 using OpenAI_API.Embedding;
-=======
-﻿using OpenAI_API.Files;
->>>>>>> f3c2b750
 using System;
 
 namespace OpenAI_API
 {
-<<<<<<< HEAD
-    /// <summary>
-    /// Entry point to the OpenAPI API, handling auth and allowing access to the various API endpoints
-    /// </summary>
-    public class OpenAIAPI
-    {
-        /// <summary>
-        /// The API authentication information to use for API calls
-        /// </summary>
-        public APIAuthentication Auth { get; set; }
-
-        /// <summary>
-        /// Creates a new entry point to the OpenAPI API, handling auth and allowing access to the various API endpoints
-        /// </summary>
-        /// <param name="apiKeys">The API authentication information to use for API calls, or <see langword="null"/> to attempt to use the <see cref="APIAuthentication.Default"/>, potentially loading from environment vars or from a config file.</param>
-        public OpenAIAPI(APIAuthentication apiKeys = null)
-        {
-            this.Auth = apiKeys.ThisOrDefault();
-            Completions = new CompletionEndpoint(this);
-            Models = new ModelsEndpoint(this);
-            Search = new SearchEndpoint(this);
-            Embeddings = new EmbeddingEndpoint(this);
-        }
-
-        /// <summary>
-        /// Text generation is the core function of the API. You give the API a prompt, and it generates a completion. The way you “program” the API to do a task is by simply describing the task in plain english or providing a few written examples. This simple approach works for a wide range of use cases, including summarization, translation, grammar correction, question answering, chatbots, composing emails, and much more (see the prompt library for inspiration).
-        /// </summary>
-        public CompletionEndpoint Completions { get; }
-
-        /// <summary>
-        /// The API lets you transform text into a vector (list) of floating point numbers. The distance between two vectors measures their relatedness. Small distances suggest high relatedness and large distances suggest low relatedness.
-        /// </summary>
-        public EmbeddingEndpoint Embeddings { get; }
-=======
 	/// <summary>
 	/// Entry point to the OpenAPI API, handling auth and allowing access to the various API endpoints
 	/// </summary>
 	public class OpenAIAPI
 	{
-		/// <summary>
-		/// Base url for OpenAI
-		/// </summary>
-		public string ApiUrlBase = "https://api.openai.com/v1/";
-
 		/// <summary>
 		/// The API authentication information to use for API calls
 		/// </summary>
@@ -66,15 +24,19 @@
 			this.Auth = apiKeys.ThisOrDefault();
 			Completions = new CompletionEndpoint(this);
 			Models = new ModelsEndpoint(this);
-			//Search = new SearchEndpoint(this);
-			Files = new FilesEndpoint(this);
+			Search = new SearchEndpoint(this);
+			Embeddings = new EmbeddingEndpoint(this);
 		}
 
 		/// <summary>
 		/// Text generation is the core function of the API. You give the API a prompt, and it generates a completion. The way you “program” the API to do a task is by simply describing the task in plain english or providing a few written examples. This simple approach works for a wide range of use cases, including summarization, translation, grammar correction, question answering, chatbots, composing emails, and much more (see the prompt library for inspiration).
 		/// </summary>
 		public CompletionEndpoint Completions { get; }
->>>>>>> f3c2b750
+
+		/// <summary>
+		/// The API lets you transform text into a vector (list) of floating point numbers. The distance between two vectors measures their relatedness. Small distances suggest high relatedness and large distances suggest low relatedness.
+		/// </summary>
+		public EmbeddingEndpoint Embeddings { get; }
 
 		/// <summary>
 		/// The API endpoint for querying available Engines/models
@@ -94,5 +56,5 @@
 
 
 
-    }
+	}
 }